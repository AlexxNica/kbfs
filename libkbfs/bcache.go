// Copyright 2016 Keybase Inc. All rights reserved.
// Use of this source code is governed by a BSD
// license that can be found in the LICENSE file.

package libkbfs

import (
	"fmt"
	"sync"
	"sync/atomic"

	lru "github.com/hashicorp/golang-lru"
	"github.com/keybase/kbfs/kbfsblock"
	"github.com/keybase/kbfs/kbfshash"
	"github.com/keybase/kbfs/tlf"
)

type idCacheKey struct {
	tlf           tlf.ID
	plaintextHash kbfshash.RawDefaultHash
}

// BlockCacheStandard implements the BlockCache interface by storing
// blocks in an in-memory LRU cache.  Clean blocks are identified
// internally by just their block ID (since blocks are immutable and
// content-addressable).
type BlockCacheStandard struct {
	cleanBytesCapacity uint64

	ids *lru.Cache

	cleanTransient *lru.Cache

	cleanLock      sync.RWMutex
	cleanPermanent map[kbfsblock.ID]Block

	bytesLock       sync.Mutex
	cleanTotalBytes uint64
}

// NewBlockCacheStandard constructs a new BlockCacheStandard instance
// with the given transient capacity (in number of entries) and the
// clean bytes capacity, which is the total of number of bytes allowed
// between the transient and permanent clean caches.  If putting a
// block will exceed this bytes capacity, transient entries are
// evicted until the block will fit in capacity.
func NewBlockCacheStandard(transientCapacity int,
	cleanBytesCapacity uint64) *BlockCacheStandard {
	b := &BlockCacheStandard{
		cleanBytesCapacity: cleanBytesCapacity,
		cleanPermanent:     make(map[kbfsblock.ID]Block),
	}

	if transientCapacity > 0 {
		var err error
		// TODO: Plumb error up.
		b.ids, err = lru.New(transientCapacity)
		if err != nil {
			return nil
		}

		b.cleanTransient, err = lru.NewWithEvict(transientCapacity, b.onEvict)
		if err != nil {
			return nil
		}
	}
	return b
}

// Get implements the BlockCache interface for BlockCacheStandard.
func (b *BlockCacheStandard) Get(ptr BlockPointer) (Block, error) {
	if b.cleanTransient != nil {
		if tmp, ok := b.cleanTransient.Get(ptr.ID); ok {
			block, ok := tmp.(Block)
			if !ok {
				return nil, BadDataError{ptr.ID}
			}
			return block, nil
		}
	}

	block := func() Block {
		b.cleanLock.RLock()
		defer b.cleanLock.RUnlock()
		return b.cleanPermanent[ptr.ID]
	}()
	if block != nil {
		return block, nil
	}

	return nil, NoSuchBlockError{ptr.ID}
}

func getCachedBlockSize(block Block) uint32 {
	// Get the size of the block.  For direct file blocks, use the
	// length of the plaintext contents.  For everything else, just
	// approximate the plaintext size using the encoding size.
	switch b := block.(type) {
	case *FileBlock:
		if b.IsInd {
			return b.GetEncodedSize()
		}
		return uint32(len(b.Contents))
	default:
		return block.GetEncodedSize()
	}
}

func (b *BlockCacheStandard) onEvict(key interface{}, value interface{}) {
	block, ok := value.(Block)
	if !ok {
		return
	}

	b.bytesLock.Lock()
	defer b.bytesLock.Unlock()
	b.cleanTotalBytes -= uint64(getCachedBlockSize(block))
}

// CheckForKnownPtr implements the BlockCache interface for BlockCacheStandard.
func (b *BlockCacheStandard) CheckForKnownPtr(tlf tlf.ID, block *FileBlock) (
	BlockPointer, error) {
	if block.IsInd {
		return BlockPointer{}, NotDirectFileBlockError{}
	}

	if b.ids == nil {
		return BlockPointer{}, nil
	}

	_, hash := kbfshash.DoRawDefaultHash(block.Contents)
	block.hash = &hash
	key := idCacheKey{tlf, *block.hash}
	tmp, ok := b.ids.Get(key)
	if !ok {
		return BlockPointer{}, nil
	}

	ptr, ok := tmp.(BlockPointer)
	if !ok {
		return BlockPointer{}, fmt.Errorf("Unexpected cached id: %v", tmp)
	}
	return ptr, nil
}

// SetCleanBytesCapacity implements the BlockCache interface for
// BlockCacheStandard.
func (b *BlockCacheStandard) SetCleanBytesCapacity(capacity uint64) {
	atomic.StoreUint64(&b.cleanBytesCapacity, capacity)
}

// GetCleanBytesCapacity implements the BlockCache interface for
// BlockCacheStandard.
func (b *BlockCacheStandard) GetCleanBytesCapacity() (capacity uint64) {
	return atomic.LoadUint64(&b.cleanBytesCapacity)
}

func (b *BlockCacheStandard) makeRoomForSize(size uint64) bool {
	if b.cleanTransient == nil {
		return false
	}

	oldLen := b.cleanTransient.Len() + 1
	doUnlock := true
	b.bytesLock.Lock()
	defer func() {
		if doUnlock {
			b.bytesLock.Unlock()
		}
	}()

	cleanBytesCapacity := b.GetCleanBytesCapacity()

	// Evict items from the cache until the bytes capacity is lower
	// than the total capacity (or until no items are removed).
	for b.cleanTotalBytes+size > cleanBytesCapacity {
		// Unlock while removing, since onEvict needs the lock and
		// cleanTransient.Len() takes the LRU mutex (which could lead
		// to a deadlock with onEvict).  TODO: either change
		// `cleanTransient` into an `lru.SimpleLRU` and protect it
		// with our own lock, or build our own LRU that can evict
		// based on total bytes.  See #250 and KBFS-1404 for a longer
		// discussion.
		b.bytesLock.Unlock()
		doUnlock = false
		if oldLen == b.cleanTransient.Len() {
			break
		}
		oldLen = b.cleanTransient.Len()
		b.cleanTransient.RemoveOldest()
		doUnlock = true
		b.bytesLock.Lock()
	}
	if b.cleanTotalBytes+size > cleanBytesCapacity {
		// There must be too many permanent clean blocks, so we
		// couldn't make room.
		return false
	}
	// Only count clean bytes if we actually have a transient cache.
	b.cleanTotalBytes += size
	return true
}

// Put implements the BlockCache interface for BlockCacheStandard.
func (b *BlockCacheStandard) Put(
	ptr BlockPointer, tlf tlf.ID, block Block, lifetime BlockCacheLifetime) error {

<<<<<<< HEAD
	madeRoom := false
=======
		key := idCacheKey{tlf, *fBlock.hash}
		// zero out the refnonce, it doesn't matter
		ptr.RefNonce = kbfsblock.ZeroRefNonce
		b.ids.Add(key, ptr)
	}
>>>>>>> ac9954d3

	switch lifetime {
	case NoCacheEntry:
		return nil

	case TransientEntry:
		// If it's the right type of block, store the hash -> ID mapping.
		if fBlock, isFileBlock := block.(*FileBlock); b.ids != nil && isFileBlock && !fBlock.IsInd {
			if fBlock.hash == nil {
				_, hash := kbfshash.DoRawDefaultHash(fBlock.Contents)
				fBlock.hash = &hash
			}

			key := idCacheKey{tlf, *fBlock.hash}
			// zero out the refnonce, it doesn't matter
			ptr.RefNonce = ZeroBlockRefNonce
			b.ids.Add(key, ptr)
		}
		if b.cleanTransient == nil {
			return nil
		}
		// Cache it later, once we know there's room
		defer func() {
			if madeRoom {
				b.cleanTransient.Add(ptr.ID, block)
			}
		}()

	case PermanentEntry:
		func() {
			b.cleanLock.Lock()
			defer b.cleanLock.Unlock()
			b.cleanPermanent[ptr.ID] = block
		}()

	default:
		return fmt.Errorf("Unknown lifetime %v", lifetime)
	}

	// We must make room whether the cache is transient or permanent
	size := uint64(getCachedBlockSize(block))
	madeRoom = b.makeRoomForSize(size)

	return nil
}

// DeletePermanent implements the BlockCache interface for
// BlockCacheStandard.
func (b *BlockCacheStandard) DeletePermanent(id kbfsblock.ID) error {
	b.cleanLock.Lock()
	defer b.cleanLock.Unlock()
	block, ok := b.cleanPermanent[id]
	if ok {
		delete(b.cleanPermanent, id)
		b.bytesLock.Lock()
		defer b.bytesLock.Unlock()
		b.cleanTotalBytes -= uint64(getCachedBlockSize(block))
	}
	return nil
}

// DeleteTransient implements the BlockCache interface for BlockCacheStandard.
func (b *BlockCacheStandard) DeleteTransient(
	ptr BlockPointer, tlf tlf.ID) error {
	if b.cleanTransient == nil {
		return nil
	}

	// If the block is cached and a file block, delete the known
	// pointer as well.
	if tmp, ok := b.cleanTransient.Get(ptr.ID); ok {
		block, ok := tmp.(Block)
		if !ok {
			return BadDataError{ptr.ID}
		}

		// Remove the key if it exists
		if fBlock, ok := block.(*FileBlock); b.ids != nil && ok &&
			!fBlock.IsInd {
			_, hash := kbfshash.DoRawDefaultHash(fBlock.Contents)
			key := idCacheKey{tlf, hash}
			b.ids.Remove(key)
		}

		b.cleanTransient.Remove(ptr.ID)
	}
	return nil
}

// DeleteKnownPtr implements the BlockCache interface for BlockCacheStandard.
func (b *BlockCacheStandard) DeleteKnownPtr(tlf tlf.ID, block *FileBlock) error {
	if block.IsInd {
		return NotDirectFileBlockError{}
	}

	if b.ids == nil {
		return nil
	}

	_, hash := kbfshash.DoRawDefaultHash(block.Contents)
	key := idCacheKey{tlf, hash}
	b.ids.Remove(key)
	return nil
}<|MERGE_RESOLUTION|>--- conflicted
+++ resolved
@@ -205,15 +205,7 @@
 func (b *BlockCacheStandard) Put(
 	ptr BlockPointer, tlf tlf.ID, block Block, lifetime BlockCacheLifetime) error {
 
-<<<<<<< HEAD
 	madeRoom := false
-=======
-		key := idCacheKey{tlf, *fBlock.hash}
-		// zero out the refnonce, it doesn't matter
-		ptr.RefNonce = kbfsblock.ZeroRefNonce
-		b.ids.Add(key, ptr)
-	}
->>>>>>> ac9954d3
 
 	switch lifetime {
 	case NoCacheEntry:
@@ -229,7 +221,7 @@
 
 			key := idCacheKey{tlf, *fBlock.hash}
 			// zero out the refnonce, it doesn't matter
-			ptr.RefNonce = ZeroBlockRefNonce
+			ptr.RefNonce = kbfsblock.ZeroRefNonce
 			b.ids.Add(key, ptr)
 		}
 		if b.cleanTransient == nil {
